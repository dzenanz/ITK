--- conflicted
+++ resolved
@@ -26,25 +26,15 @@
 {
 
   // Define the dimension of the images
-<<<<<<< HEAD
   const unsigned int Dimension = 3;
-=======
-  const unsigned Dimension = 3;
->>>>>>> ce0c29b4
 
   // Declare the pixel types of the images
   typedef float                PixelType;
 
   // Declare the types of the images
-<<<<<<< HEAD
   typedef itk::Image< PixelType, Dimension> InputImageType1;
   typedef itk::Image< PixelType, Dimension> InputImageType2;
   typedef itk::Image< PixelType, Dimension> OutputImageType;
-=======
-  typedef itk::Image< PixelType, Dimension > InputImageType1;
-  typedef itk::Image< PixelType, Dimension > InputImageType2;
-  typedef itk::Image< PixelType, Dimension > OutputImageType;
->>>>>>> ce0c29b4
 
   // Declare the type of the index to access images
   typedef itk::Index< Dimension >         IndexType;
@@ -109,39 +99,24 @@
   InputImage2IteratorType it2( inputImageB, inputImageB->GetBufferedRegion() );
 
   // Initialize the content of Image B
-<<<<<<< HEAD
   const InputImageType2::PixelType input2Value = 4.0;
-=======
-  const InputImageType1::PixelType input2Value = 4.0;
->>>>>>> ce0c29b4
   while( !it2.IsAtEnd() )
   {
     it2.Set( input2Value );
     ++it2;
   }
 
-<<<<<<< HEAD
   // Define the values of the output image
   const OutputImageType::PixelType outputValue = 5.0;
 
 
   // Declare the type for the BinaryMagnitudeImageFilter
-=======
-  // Define the values of the output images
-  const PixelType outputValue = 5.0;
-
-  // Declare the type for the Magnitude Filter
->>>>>>> ce0c29b4
   typedef itk::BinaryMagnitudeImageFilter<
                                 InputImageType1,
                                 InputImageType2,
                                 OutputImageType > FilterType;
 
-<<<<<<< HEAD
-  // Create the filter
-=======
   // Create the BinaryMagnitudeImageFilter
->>>>>>> ce0c29b4
   FilterType::Pointer filter = FilterType::New();
 
   EXERCISE_BASIC_OBJECT_METHODS( filter, BinaryMagnitudeImageFilter,
@@ -163,10 +138,6 @@
   OutputImageIteratorType oIt( outputImage, outputImage->GetBufferedRegion() );
 
   // Check the content of the result image
-<<<<<<< HEAD
-=======
-  //
->>>>>>> ce0c29b4
   const float epsilon = 1e-6;
   while( !oIt.IsAtEnd() )
     {
@@ -175,11 +146,7 @@
       std::cerr.precision( static_cast< int >( itk::Math::abs( std::log10( epsilon ) ) ) );
       std::cerr << "Error in the output" << std::endl;
       std::cerr << "Value should be  " << outputValue << std::endl;
-<<<<<<< HEAD
       std::cerr << "but is           " << oIt.Get()  << std::endl;
-=======
-      std::cerr << "but is           " << oIt.Get() << std::endl;
->>>>>>> ce0c29b4
       return EXIT_FAILURE;
       }
     ++oIt;
