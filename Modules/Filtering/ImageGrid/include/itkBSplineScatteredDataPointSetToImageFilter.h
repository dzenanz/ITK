/*=========================================================================
 *
 *  Copyright Insight Software Consortium
 *
 *  Licensed under the Apache License, Version 2.0 (the "License");
 *  you may not use this file except in compliance with the License.
 *  You may obtain a copy of the License at
 *
 *         http://www.apache.org/licenses/LICENSE-2.0.txt
 *
 *  Unless required by applicable law or agreed to in writing, software
 *  distributed under the License is distributed on an "AS IS" BASIS,
 *  WITHOUT WARRANTIES OR CONDITIONS OF ANY KIND, either express or implied.
 *  See the License for the specific language governing permissions and
 *  limitations under the License.
 *
 *=========================================================================*/
#ifndef itkBSplineScatteredDataPointSetToImageFilter_h
#define itkBSplineScatteredDataPointSetToImageFilter_h

#include "itkPointSetToImageFilter.h"

#include "itkBSplineKernelFunction.h"
#include "itkCoxDeBoorBSplineKernelFunction.h"
#include "itkVectorContainer.h"

#include "vnl/vnl_matrix.h"

namespace itk
{
/** \class BSplineScatteredDataPointSetToImageFilter
 * \brief Image filter which provides a B-spline output approximation.
 *
 * Given an n-D image with scattered data, this filter finds
 * a fast approximation to that irregularly spaced data using uniform
 * B-splines. The traditional method of inverting the observation
 * matrix to find a least-squares fit is made obsolete.  Therefore,
 * memory issues are not a concern and inverting large matrices is
 * not applicable. In addition, this allows fitting to be multi-threaded.
 * This class generalizes from Lee's original paper to encompass
 * n-D data in m-D parametric space and any *feasible* B-spline order as well
 * as the option of specifying a confidence value for each point.
 *
 * In addition to specifying the input point set, one must specify the number
 * of control points.  The specified number of control points must be
 * greater than m_SplineOrder.  If one wishes to use the multilevel component of
 * this algorithm, one must also specify the number of levels in the
 * hierarchy.  If this is desired, the number of control points becomes
 * the number of control points for the coarsest level.  The algorithm
 * then increases the number of control points at each level so that
 * the B-spline n-D grid is refined to twice the previous level.
 *
 * There are two parts to fitting scattered data: the parameterization
 * assignment problem and the fitting problem given a parameterization.
 * This filter only addresses the second problem in that the user must
 * provide a parametric value for each scattered datum. Different parametric
 * assignment schemes result in different B-spline object outputs.
 *
 * This filter is general in that it accepts n-D scattered data in m-D parametric
 * dimensions. Input to this filter is an m-D point set with a Vector data type
 * of n dimensions. This means that the parametric values are stored in the
 * points container of the point set whereas the scattered data are stored in
 * the points data container of the point set.
 *
 * Typical B-spline objects include curves, which have a parametric dimension of
 * 1 and a data dimension of 2 or 3 (depending on the space in which the curve
 * resides) and deformation fields which commonly have parametric and data
 * dimensions of 2 or 3 (again depending on the space of the field).
 * As an example, a curve through a set of 2D points has data dimension 2 and
 * parametric dimension 1. The univariate curve could be represented as: <x(u),y(u)>
 * Another example is a 3D deformation of 3D points, which has parametric
 * dimension 3 and data dimension 3 and can be represented as:
 * <dx(u,v,w), dy(u,v,w), dz(u,v,w)>. However, as mentioned before, the code is
 * general such that, if the user wanted, she could model a time varying 3-D
 * displacement field which resides in 4-D space as
 * <dx(u, v, w, t), dy(u, v, w, t), dz(u, v, w, t)>.
 *
 * The output is an image defining the sampled B-spline parametric domain where
 * each pixel houses the sampled B-spline object value. For a curve fit to 3-D
 * points, the output is a 1-D image where each voxel contains a vector with
 * the approximated (x,y,z) location. The continuous, finite, rectilinear domain
 * (as well as the sampling rate) is specified via the combination of the SetSpacing()
 * and SetSize() functions.  For a 2-D deformation on 2-D points, the output is a 2-D image
 * where each voxel contains the approximated (dx, dy) vector.
 *
 * The parameterization must be specified using SetPoint, where the actual
 * coordinates of the point are set via SetPointData. For example, to compute a
 * spline through the (ordered) 2D points (5,6) and (7,8), you should use:
 *
   \code
   using DataType = itk::Vector< float, 2 >;
   PointSetType::PointType param0;
   param0[0] = 0.0;
   DataType p0;
   p0[0] =  10.0; p0[1]= 10.0;
   pointSet->SetPoint(0, param0);
   pointSet->SetPointData( 0, p0 );

   PointSetType::PointType param1;
   param1[0] = 1.0;
   DataType p1;
   p1[0] =  80.0; p1[1]= 50.0;
   pointSet->SetPoint(1, param1);
   pointSet->SetPointData( 1, p1 );
   \endcode
 *
 * \author Nicholas J. Tustison
 *
 * This code was contributed in the Insight Journal paper:
 * "N-D C^k B-Spline Scattered Data Approximation"
 * by Nicholas J. Tustison, James C. Gee
 * https://hdl.handle.net/1926/140
 * http://www.insight-journal.org/browse/publication/57
 *
 *
 * \par REFERENCE
 * S. Lee, G. Wolberg, and S. Y. Shin, "Scattered Data Interpolation
 * with Multilevel B-Splines", IEEE Transactions on Visualization and
 * Computer Graphics, 3(3):228-244, 1997.
 *
 * \par REFERENCE
 * N.J. Tustison and J.C. Gee, "Generalized n-D C^k Scattered Data Approximation
 * with Confidence Values", Proceedings of the MIAR conference, August 2006.
 *
 * \ingroup ITKImageGrid
 */

template< typename TInputPointSet, typename TOutputImage >
class ITK_TEMPLATE_EXPORT BSplineScatteredDataPointSetToImageFilter:
  public PointSetToImageFilter< TInputPointSet, TOutputImage >
{
public:
  ITK_DISALLOW_COPY_AND_ASSIGN(BSplineScatteredDataPointSetToImageFilter);

  /** Standard class type aliases. */
  using Self = BSplineScatteredDataPointSetToImageFilter;
  using Superclass = PointSetToImageFilter<TInputPointSet, TOutputImage>;
  using Pointer = SmartPointer<Self>;
  using ConstPointer = SmartPointer<const Self>;

  /** Method for creation through the object factory. */
  itkNewMacro( Self );

  /** Run-time type information (and related methods). */
  itkTypeMacro( BSplineScatteredDataPointSetToImageFilter, PointSetToImageFilter );

  /** Extract dimension from the output image. */
  static constexpr unsigned int ImageDimension = TOutputImage::ImageDimension;

  using ImageType = TOutputImage;
  using PointSetType = TInputPointSet;

  /** Image type alias support */
  using PixelType = typename ImageType::PixelType;
  using RegionType = typename ImageType::RegionType;
  using OutputImageRegionType = RegionType;
  using SizeType = typename ImageType::SizeType;
  using IndexType = typename ImageType::IndexType;

  /** PointSet type alias support */
  using PointType = typename PointSetType::PointType;
  using PointSetPointer = typename PointSetType::Pointer;
  using PointDataType = typename PointSetType::PixelType;
  using PointDataContainerType = typename PointSetType::PointDataContainer;

  /** Other type alias. */
  using RealType = float;
  using WeightsContainerType = VectorContainer<unsigned, RealType>;

  /** Image types. */
  using PointDataImageType = Image<PointDataType, Self::ImageDimension >;
  using RealImageType = Image<RealType, Self::ImageDimension >;
  using RealImagePointer = typename RealImageType::Pointer;
  using PointDataImagePointer = typename PointDataImageType::Pointer;
  using ArrayType = FixedArray<unsigned, Self::ImageDimension >;
  using RealArrayType = FixedArray<RealType, Self::ImageDimension >;

  /** Interpolation kernel type (default spline order = 3). */
  using KernelType = CoxDeBoorBSplineKernelFunction<3>;
  using KernelOrder0Type = BSplineKernelFunction<0>;
  using KernelOrder1Type = BSplineKernelFunction<1>;
  using KernelOrder2Type = BSplineKernelFunction<2>;
  using KernelOrder3Type = BSplineKernelFunction<3>;


  /** Set the spline order assuming it is the same in all parametric dimensions.
   * The spline order determines the continuity between B-spline elements and
   * the degree of polynomial used to construct the B-spline elements. Default
   * = 3. */
  void SetSplineOrder( unsigned int );

  /** Set the spline order for each parametric dimension separately. The spline
   * order determines the continuity between B-spline elements and the degree of
   * polynomial used to construct the B-spline elements. Default = 3. */
  void SetSplineOrder( const ArrayType & );

  /** Get the spline order for all parametric dimensions. The spline order
   * determines the continuity between B-spline elements and the degree of
   * polynomial used to construct the B-spline elements. Default = 3. */
  itkGetConstReferenceMacro( SplineOrder, ArrayType );

  /** Set/Get the number of control points for each parametric dimension at the
   * initial fitting level. The B-spline mesh size is equal to the number
   * of control points minus the spline order. Default = 4 in each dimension.
   */
  itkSetMacro( NumberOfControlPoints, ArrayType );
  itkGetConstReferenceMacro( NumberOfControlPoints, ArrayType );

  /** Get the number of current control points for each parametric dimension at
   * the current fitting level. The B-spline mesh size is equal to the number
   * of control points minus the spline order. Default = 4 in each dimension.
   */
  itkGetConstReferenceMacro( CurrentNumberOfControlPoints, ArrayType );

  /** Set the number of fitting levels assuming the number of fitting levels is
   * the same for each parametric dimension. Starting with the mesh size
   * implied by setting the number of control points, the mesh size is doubled
   * at each fitting level. Default = 1 in all parametric dimensions. */
  void SetNumberOfLevels( unsigned int );

  /** Set the number of fitting levels in each parametric dimension separately.
   * Starting with the mesh size implied by setting the number of control
   * points, the mesh size is doubled at each fitting level. Default = 1 in all
   * parametric dimensions. */
  void SetNumberOfLevels( const ArrayType & );

  /** Get the number of fitting levels for all parametric dimensions. Starting
   * with the mesh size implied by setting the number of control points, the
   * mesh size is doubled at each fitting level. Default = 1 in all parametric
   * dimensions. */
  itkGetConstReferenceMacro( NumberOfLevels, ArrayType );

  /** Set/Get the epsilon used for B-splines. The B-spline parametric domain in
   * 1-D is defined on the half-closed interval [a,b). Extension to n-D is
   * defined similarly. This presents some difficulty for defining the
   * the image domain to be co-extensive with the parametric domain. We use
   * the B-spline epsilon to push the edge of the image boundary inside the
   * B-spline parametric domain. */
  itkSetMacro( BSplineEpsilon, RealType );
  itkGetConstMacro( BSplineEpsilon, RealType );

  /** Set/Get the array to define the periodicity of the dimensions in the
   * parametric space is to be.
   * This array of 0/1 values defines whether a particular dimension of the
   * parametric space is to be considered periodic or not. For example, if you
   * are using interpolating along a 1D closed curve, the array type will have
   * size 1, and you should set the first element of this array to the value
   * "1". In the case that you were interpolating in a planar surface with
   * cylindrical topology, the array type will have two components, and you
   * should set to "1" the component that goes around the cylinder, and set to
   * "0" the component that goes from the top of the cylinder to the bottom.
   * This will indicate the periodity of that parameter to the filter.
   * Internally, in order to make periodic the domain of the parameter, the
   * filter will reuse some of the points at the beginning of the domain as if
   * they were also located at the end of the domain. The number of points to
   * be reused will depend on the spline order. As a user, you don't need to
   * replicate the points, the filter will do this for you. */
  itkSetMacro( CloseDimension, ArrayType );
  itkGetConstReferenceMacro( CloseDimension, ArrayType );

  /** A weighted fitting is possible where each input point is assigned a
   * relative weighting. */
  void SetPointWeights( WeightsContainerType *weights );

  /** Set/Get whether or not the sampled output B-spline object is constructed.
   * The result of the fitting process is an n-D grid of control points which
   * describe the continuous B-spline object. */
  itkSetMacro( GenerateOutputImage, bool );
  itkGetConstReferenceMacro( GenerateOutputImage, bool );
  itkBooleanMacro( GenerateOutputImage );

  /** Get the control point lattice produced by the fitting process. */
  PointDataImagePointer GetPhiLattice()
    {
    return static_cast<PointDataImageType *>( this->ProcessObject::GetOutput( 1 ) );
    }

protected:
  BSplineScatteredDataPointSetToImageFilter();
  ~BSplineScatteredDataPointSetToImageFilter() override;

  void PrintSelf(std::ostream & os, Indent indent) const override;

  void ThreadedGenerateData( const RegionType &, ThreadIdType ) override;

  void DynamicThreadedGenerateData( const RegionType & ) override
  {
    itkExceptionMacro("This class requires threadId so it must use classic multi-threading model");
  }

  void BeforeThreadedGenerateData() override;

  void AfterThreadedGenerateData() override;

  unsigned int SplitRequestedRegion( unsigned int, unsigned int, RegionType & ) override;

  void GenerateData() override;

private:

  /** Function used to propagate the fitting solution at one fitting level
   * to the next level with the mesh resolution doubled. */
  void RefineControlPointLattice();

  /** Determine the residuals after fitting to one level. */
  void UpdatePointSet();

  /** This function is not used as it requires an evaluation of all
   * (SplineOrder+1)^ImageDimensions B-spline weights for each evaluation. */
  void GenerateOutputImage();

  /** Function used to generate the sampled B-spline object quickly. */
  void ThreadedGenerateDataForFitting( const RegionType &, ThreadIdType );

  /** Function used to generate the sampled B-spline object quickly. */
  void ThreadedGenerateDataForReconstruction( const RegionType &, ThreadIdType );

  /** Sub-function used by GenerateOutputImageFast() to generate the sampled
   * B-spline object quickly. */
  void CollapsePhiLattice( PointDataImageType *, PointDataImageType *,
    const RealType, const unsigned int );

  /** Set the grid parametric domain parameters such as the origin, size,
   * spacing, and direction. */
  void SetPhiLatticeParametricDomainParameters();

  /** Convert number to index given a size of image. Used to index
   * the local control point neighborhoods. */
  IndexType NumberToIndex( const unsigned int, const SizeType );

  bool                                         m_DoMultilevel{ false };
  bool                                         m_GenerateOutputImage{ true };
  bool                                         m_UsePointWeights{ false };
  unsigned int                                 m_MaximumNumberOfLevels{ 1 };
  unsigned int                                 m_CurrentLevel{ 0 };
  ArrayType                                    m_NumberOfControlPoints;
  ArrayType                                    m_CurrentNumberOfControlPoints;
  ArrayType                                    m_CloseDimension;
  ArrayType                                    m_SplineOrder;
  ArrayType                                    m_NumberOfLevels;

  typename WeightsContainerType::Pointer       m_PointWeights;

  typename PointDataImageType::Pointer         m_PhiLattice;
  typename PointDataImageType::Pointer         m_PsiLattice;

  vnl_matrix<RealType>     m_RefinedLatticeCoefficients[ImageDimension];

  typename PointDataContainerType::Pointer     m_InputPointData;
  typename PointDataContainerType::Pointer     m_OutputPointData;

  typename KernelType::Pointer                 m_Kernel[ImageDimension];

  typename KernelOrder0Type::Pointer           m_KernelOrder0;
  typename KernelOrder1Type::Pointer           m_KernelOrder1;
  typename KernelOrder2Type::Pointer           m_KernelOrder2;
  typename KernelOrder3Type::Pointer           m_KernelOrder3;

  std::vector<RealImagePointer>                m_OmegaLatticePerThread;
  std::vector<PointDataImagePointer>           m_DeltaLatticePerThread;

<<<<<<< HEAD
  RealType                                     m_BSplineEpsilon{ 1e-3 };
=======
  RealType                                     m_BSplineEpsilon{ static_cast< RealType >( 1e-3 ) };
>>>>>>> 9c0cdee0
  bool                                         m_IsFittingComplete{ false };
};
} // end namespace itk

#ifndef ITK_MANUAL_INSTANTIATION
#include "itkBSplineScatteredDataPointSetToImageFilter.hxx"
#endif

#endif<|MERGE_RESOLUTION|>--- conflicted
+++ resolved
@@ -359,11 +359,7 @@
   std::vector<RealImagePointer>                m_OmegaLatticePerThread;
   std::vector<PointDataImagePointer>           m_DeltaLatticePerThread;
 
-<<<<<<< HEAD
-  RealType                                     m_BSplineEpsilon{ 1e-3 };
-=======
   RealType                                     m_BSplineEpsilon{ static_cast< RealType >( 1e-3 ) };
->>>>>>> 9c0cdee0
   bool                                         m_IsFittingComplete{ false };
 };
 } // end namespace itk
