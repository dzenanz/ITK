/*=========================================================================
 *
 *  Copyright Insight Software Consortium
 *
 *  Licensed under the Apache License, Version 2.0 (the "License");
 *  you may not use this file except in compliance with the License.
 *  You may obtain a copy of the License at
 *
 *         http://www.apache.org/licenses/LICENSE-2.0.txt
 *
 *  Unless required by applicable law or agreed to in writing, software
 *  distributed under the License is distributed on an "AS IS" BASIS,
 *  WITHOUT WARRANTIES OR CONDITIONS OF ANY KIND, either express or implied.
 *  See the License for the specific language governing permissions and
 *  limitations under the License.
 *
 *=========================================================================*/
/*=========================================================================
 *
 *  Portions of this file are subject to the VTK Toolkit Version 3 copyright.
 *
 *  Copyright (c) Ken Martin, Will Schroeder, Bill Lorensen
 *
 *  For complete copyright, license and disclaimer of warranty information
 *  please refer to the NOTICE file at the top of the ITK source tree.
 *
 *=========================================================================*/
#ifndef itkTestingStretchIntensityImageFilter_hxx
#define itkTestingStretchIntensityImageFilter_hxx

#include "itkTestingStretchIntensityImageFilter.h"
#include "itkImageRegionIterator.h"
#include "itkImageRegionConstIterator.h"

namespace itk
{
namespace Testing
{

template< typename TInputImage, typename TOutputImage >
StretchIntensityImageFilter< TInputImage, TOutputImage >
::StretchIntensityImageFilter() :
  m_Scale( 1.0 ),
  m_Shift( 0.0 ),
  m_InputMinimum( NumericTraits< InputPixelType >::max() ),
  m_InputMaximum( NumericTraits< InputPixelType >::ZeroValue() ),
  m_OutputMinimum( NumericTraits< OutputPixelType >::NonpositiveMin() ),
  m_OutputMaximum( NumericTraits< OutputPixelType >::max() )
{
<<<<<<< HEAD
  Superclass::PrintSelf(os, indent);

  os << indent << "Scale: "
     << static_cast< typename NumericTraits< RealType >::PrintType >( m_Scale )
     << std::endl;
  os << indent << "Shift: "
     << static_cast< typename NumericTraits< RealType >::PrintType >( m_Shift )
     << std::endl;

  os << indent << "Input Minimum: "
     << static_cast< typename NumericTraits< InputPixelType >::PrintType >( m_InputMinimum )
     << std::endl;
  os << indent << "Input Maximum: "
     << static_cast< typename NumericTraits< InputPixelType >::PrintType >( m_InputMaximum )
     << std::endl;
  os << indent << "Output Minimum: "
     << static_cast< typename NumericTraits< OutputPixelType >::PrintType >( m_OutputMinimum )
     << std::endl;
  os << indent << "Output Maximum: "
     << static_cast< typename NumericTraits< OutputPixelType >::PrintType >( m_OutputMaximum )
     << std::endl;
=======
>>>>>>> 3b0e424b
}

template< typename TInputImage, typename TOutputImage >
void
StretchIntensityImageFilter< TInputImage, TOutputImage >
::BeforeThreadedGenerateData()
{
  if ( m_OutputMinimum > m_OutputMaximum )
    {
    itkExceptionMacro(<< "Minimum output value cannot be greater than Maximum output value.");
    return;
    }

  const TInputImage * inputImage = this->GetInput();

  ImageRegionConstIteratorWithIndex< TInputImage > it( inputImage, inputImage->GetBufferedRegion() );

  m_InputMaximum = NumericTraits< InputPixelType >::NonpositiveMin();
  m_InputMinimum = NumericTraits< InputPixelType >::max();

  while ( !it.IsAtEnd() )
    {
    const InputPixelType value = it.Get();
    if ( value > m_InputMaximum )
      {
      m_InputMaximum = value;
      }
    if ( value < m_InputMinimum )
      {
      m_InputMinimum = value;
      }
    ++it;
    }

  if ( std::abs( m_InputMaximum - m_InputMinimum ) > NumericTraits< InputPixelType >::epsilon() )
    {
    m_Scale =
      ( static_cast< RealType >( m_OutputMaximum )
        - static_cast< RealType >( m_OutputMinimum ) )
      / ( static_cast< RealType >( m_InputMaximum )
          - static_cast< RealType >( m_InputMinimum ) );
    }
  else if ( m_InputMaximum > NumericTraits< InputPixelType >::epsilon() )
    {
    m_Scale =
      ( static_cast< RealType >( m_OutputMaximum )
        - static_cast< RealType >( m_OutputMinimum ) )
      / static_cast< RealType >( m_InputMaximum );
    }
  else
    {
    m_Scale = 0.0;
    }

  m_Shift =
    static_cast< RealType >( m_OutputMinimum )
    - static_cast< RealType >( m_InputMinimum ) * m_Scale;

}

template< typename TInputImage, typename TOutputImage >
void
StretchIntensityImageFilter< TInputImage, TOutputImage >
::ThreadedGenerateData(const OutputImageRegionType & outputRegionForThread,
                       ThreadIdType threadId)
{
  const TInputImage *  inputPtr = this->GetInput();
  TOutputImage      *  outputPtr = this->GetOutput(0);

  InputImageRegionType    inputRegionForThread = outputRegionForThread;

  // Define the iterators
  ImageRegionConstIterator< TInputImage > inputIt(inputPtr, inputRegionForThread);
  ImageRegionIterator< TOutputImage >     outputIt(outputPtr, outputRegionForThread);

  ProgressReporter progress( this, threadId, outputRegionForThread.GetNumberOfPixels() );

  inputIt.GoToBegin();
  outputIt.GoToBegin();

  while ( !inputIt.IsAtEnd() )
    {
    const InputPixelType x = inputIt.Get();

    const RealType value  = static_cast< RealType >( x ) * m_Scale + m_Shift;

    OutputPixelType  result =  Math::Round< OutputPixelType >( value );

    result = ( result > m_OutputMaximum ) ? m_OutputMaximum : result;
    result = ( result < m_OutputMinimum ) ? m_OutputMinimum : result;

    outputIt.Set( result );

    ++inputIt;
    ++outputIt;

    progress.CompletedPixel();  // potential exception thrown here
    }
}

/**
 *
 */
template< typename TInputImage, typename TOutputImage >
void
StretchIntensityImageFilter< TInputImage, TOutputImage >
::SetInput(const TInputImage *input)
{
  // Process object is not const-correct so the const_cast is required here
  this->ProcessObject::SetNthInput( 0, const_cast< TInputImage * >( input ) );
}

/**
 *
 */
template< typename TInputImage, typename TOutputImage >
const TInputImage *
StretchIntensityImageFilter< TInputImage, TOutputImage >
::GetInput(void) const
{
  return itkDynamicCastInDebugMode< const TInputImage * >( this->GetPrimaryInput() );
}

template< typename TInputImage, typename TOutputImage >
void
StretchIntensityImageFilter< TInputImage, TOutputImage >
::PrintSelf(std::ostream & os, Indent indent) const
{
  Superclass::PrintSelf(os, indent);

  os << indent << "Output Minimum: "
     << static_cast< typename NumericTraits< OutputPixelType >::PrintType >( m_OutputMinimum )
     << std::endl;
  os << indent << "Output Maximum: "
     << static_cast< typename NumericTraits< OutputPixelType >::PrintType >( m_OutputMaximum )
     << std::endl;
}
} // end namespace Testing
} // end namespace itk

#endif<|MERGE_RESOLUTION|>--- conflicted
+++ resolved
@@ -47,30 +47,6 @@
   m_OutputMinimum( NumericTraits< OutputPixelType >::NonpositiveMin() ),
   m_OutputMaximum( NumericTraits< OutputPixelType >::max() )
 {
-<<<<<<< HEAD
-  Superclass::PrintSelf(os, indent);
-
-  os << indent << "Scale: "
-     << static_cast< typename NumericTraits< RealType >::PrintType >( m_Scale )
-     << std::endl;
-  os << indent << "Shift: "
-     << static_cast< typename NumericTraits< RealType >::PrintType >( m_Shift )
-     << std::endl;
-
-  os << indent << "Input Minimum: "
-     << static_cast< typename NumericTraits< InputPixelType >::PrintType >( m_InputMinimum )
-     << std::endl;
-  os << indent << "Input Maximum: "
-     << static_cast< typename NumericTraits< InputPixelType >::PrintType >( m_InputMaximum )
-     << std::endl;
-  os << indent << "Output Minimum: "
-     << static_cast< typename NumericTraits< OutputPixelType >::PrintType >( m_OutputMinimum )
-     << std::endl;
-  os << indent << "Output Maximum: "
-     << static_cast< typename NumericTraits< OutputPixelType >::PrintType >( m_OutputMaximum )
-     << std::endl;
-=======
->>>>>>> 3b0e424b
 }
 
 template< typename TInputImage, typename TOutputImage >
@@ -201,6 +177,19 @@
 {
   Superclass::PrintSelf(os, indent);
 
+  os << indent << "Scale: "
+     << static_cast< typename NumericTraits< RealType >::PrintType >( m_Scale )
+     << std::endl;
+  os << indent << "Shift: "
+     << static_cast< typename NumericTraits< RealType >::PrintType >( m_Shift )
+     << std::endl;
+
+  os << indent << "Input Minimum: "
+     << static_cast< typename NumericTraits< InputPixelType >::PrintType >( m_InputMinimum )
+     << std::endl;
+  os << indent << "Input Maximum: "
+     << static_cast< typename NumericTraits< InputPixelType >::PrintType >( m_InputMaximum )
+     << std::endl;
   os << indent << "Output Minimum: "
      << static_cast< typename NumericTraits< OutputPixelType >::PrintType >( m_OutputMinimum )
      << std::endl;
