--- conflicted
+++ resolved
@@ -46,11 +46,6 @@
   WebAssemblyInterface
   "The ITK-Wasm WebAssemblyInterface module provides tools to a) build C/C++ code to WebAssembly-compatible processing pipelines, b) bridge local filesystems, JavaScript/Typescript data structures, and traditional file formats, c) transfer data efficiently in and out of the WebAssembly runtime."
   MODULE_COMPLIANCE_LEVEL 3
-<<<<<<< HEAD
-  GIT_REPOSITORY https://github.com/InsightSoftwareConsortium/itk-wasm.git
-  GIT_TAG b10f94ee177cffc89a573e88d3097317dbcd487d
-=======
   GIT_REPOSITORY https://github.com/InsightSoftwareConsortium/ITK-Wasm.git
   GIT_TAG 982daf8ea91d5ecb052c3bf707542dbc43a4d1ef
->>>>>>> 9ad55ffc
   )