--- conflicted
+++ resolved
@@ -47,9 +47,5 @@
   "Reconstruction of 3D volumetric dataset from a collection of 2D slices"
   MODULE_COMPLIANCE_LEVEL 3
   GIT_REPOSITORY https://github.com/InsightSoftwareConsortium/ITKMontage.git
-<<<<<<< HEAD
-  GIT_TAG 9da9118a73e7875cb6e376324ccf521232c8aded
-=======
   GIT_TAG f310be543baf7b233d231c6040a2d509d62bacba
->>>>>>> e435b0f7
   )