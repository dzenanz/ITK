#-- # Grading Level Criteria Report
#-- EVALUATION DATE: 2022-03-08
#-- EVALUATORS: [Matt McCormick
#--
#-- ## Compliance level 5 star (AKA ITK main modules, or remote modules that could become core modules)
#--   - [ ] Widespread community dependance
#--   - [X] Above 90% code coverage
#--   - [X] CI dashboards and testing monitored rigorously
#--   - [X] Key API features are exposed in wrapping interface
#--   - [ ] All requirements of Levels 4,3,2,1
#--
#-- ## Compliance Level 4 star (Very high-quality code, perhaps small community dependance)
#--   - [X] Meets all ITK code style standards
#--   - [X] No external requirements beyond those needed by ITK proper
#--   - [X] Builds and passes tests on all supported platforms within 1 month of each core tagged release
#--            - [X] Windows Shared Library Build with Visual Studio
#--            - [X] Mac with clang compiller
#--            - [X] Linux with gcc compiler
#--   - [x] Active developer community dedicated to maintaining code-base
#--   - [X] 75% code coverage demonstrated for testing suite
#--   - [X] Continuous integration testing performed
#--   - [X] All requirements of Levels 3,2,1
#--
#-- ## Compliance Level 3 star (Quality beta code)
#--   - [X] API | executable interface is considered mostly stable and feature complete
#--   - [X] 10% C0-code coverage demonstrated for testing suite
#--   - [X] Some tests exist and pass on at least some platform
#--   - [X] All requirements of Levels 2,1
#--
#-- ## Compliance Level 2 star (Alpha code feature API development or niche community/execution environment dependance )
#--   - [X] Compiles for at least 1 niche set of execution envirionments, and perhaps others
#--         (may depend on specific external tools like a java environment, or specific external libraries to work )
#--   - [X] All requirements of Levels 1
#--
#-- ## Compliance Level 1 star (Pre-alpha features under development and code of unknown quality)
#--   - [X] Code complies on at least 1 platform
#--
#-- ## Compliance Level 0 star ( Code/Feature of known poor-quality or deprecated status )
#--   - [ ] Code reviewed and explicitly identified as not recommended for use
#--
#-- ### Please document here any justification for the criteria above
#       Code style enforced by clang-format on 2020-02-19, and clang-tidy modernizations completed

# Contact: Matt McCormick <matt.mccormick@kitware.com>
itk_fetch_module(
  MeshToPolyData
  "Convert an ITK Mesh to a data structure compatible with vtkPolyData."
  MODULE_COMPLIANCE_LEVEL 3
  GIT_REPOSITORY https://github.com/InsightSoftwareConsortium/ITKMeshToPolyData.git
<<<<<<< HEAD
  GIT_TAG 7c9812527af5e061510ed5f5709da191a50e122a
=======
  GIT_TAG 45454052790b9f01bc1e1baf0e9400f68a3f1363
>>>>>>> 1f03d039
  )<|MERGE_RESOLUTION|>--- conflicted
+++ resolved
@@ -47,9 +47,5 @@
   "Convert an ITK Mesh to a data structure compatible with vtkPolyData."
   MODULE_COMPLIANCE_LEVEL 3
   GIT_REPOSITORY https://github.com/InsightSoftwareConsortium/ITKMeshToPolyData.git
-<<<<<<< HEAD
-  GIT_TAG 7c9812527af5e061510ed5f5709da191a50e122a
-=======
   GIT_TAG 45454052790b9f01bc1e1baf0e9400f68a3f1363
->>>>>>> 1f03d039
   )